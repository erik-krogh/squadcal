--- conflicted
+++ resolved
@@ -31,10 +31,6 @@
   const response = await fetchJSON('fetch_entries', calendarQuery);
   return {
     rawEntryInfos: response.rawEntryInfos,
-<<<<<<< HEAD
-    userInfos: [],
-=======
->>>>>>> 65be7ddd
   };
 }
 
@@ -53,10 +49,6 @@
   return {
     rawEntryInfos,
     deletedEntryIDs,
-<<<<<<< HEAD
-    userInfos: [],
-=======
->>>>>>> 65be7ddd
     calendarQuery,
     calendarQueryAlreadyUpdated: reduxAlreadyUpdated,
   };
