// @flow

import type { Viewer } from '../session/viewer';
import type {
  CalendarQuery,
  SaveEntryRequest,
  CreateEntryRequest,
  DeleteEntryRequest,
  DeleteEntryResponse,
  RestoreEntryRequest,
  RestoreEntryResponse,
<<<<<<< HEAD
  FetchEntryInfosResult,
  DeltaEntryInfosResult,
=======
  FetchEntryInfosResponse,
  DeltaEntryInfosResponse,
>>>>>>> 65be7ddd
  SaveEntryResponse,
} from 'lib/types/entry-types';
import type {
  FetchEntryRevisionInfosResult,
  FetchEntryRevisionInfosRequest,
} from 'lib/types/history-types';
import { calendarThreadFilterTypes } from 'lib/types/filter-types';

import t from 'tcomb';

import { ServerError } from 'lib/utils/errors';
import { filteredThreadIDs } from 'lib/selectors/calendar-filter-selectors';

import {
  validateInput,
  tString,
  tShape,
  tDate,
} from '../utils/validation-utils';
import { verifyThreadIDs } from '../fetchers/thread-fetchers';
import {
  fetchEntryInfos,
  fetchEntryRevisionInfo,
  fetchEntriesForSession,
} from '../fetchers/entry-fetchers';
import createEntry from '../creators/entry-creator';
import {
  updateEntry,
  compareNewCalendarQuery,
} from '../updaters/entry-updaters';
import { deleteEntry, restoreEntry } from '../deleters/entry-deleters';
import { commitSessionUpdate } from '../updaters/session-updaters';

const entryQueryInputValidator = tShape({
  navID: t.maybe(t.String),
  startDate: tDate,
  endDate: tDate,
  includeDeleted: t.maybe(t.Boolean),
  filters: t.maybe(
    t.list(
      t.union([
        tShape({
          type: tString(calendarThreadFilterTypes.NOT_DELETED),
        }),
        tShape({
          type: tString(calendarThreadFilterTypes.THREAD_LIST),
          threadIDs: t.list(t.String),
        }),
      ]),
    ),
  ),
});
const newEntryQueryInputValidator = tShape({
  startDate: tDate,
  endDate: tDate,
  filters: t.list(
    t.union([
      tShape({
        type: tString(calendarThreadFilterTypes.NOT_DELETED),
      }),
      tShape({
        type: tString(calendarThreadFilterTypes.THREAD_LIST),
        threadIDs: t.list(t.String),
      }),
    ]),
  ),
});

function normalizeCalendarQuery(input: any): CalendarQuery {
  if (input.filters) {
    return {
      startDate: input.startDate,
      endDate: input.endDate,
      filters: input.filters,
    };
  }
  const filters = [];
  if (!input.includeDeleted) {
    filters.push({ type: calendarThreadFilterTypes.NOT_DELETED });
  }
  if (input.navID !== 'home') {
    filters.push({
      type: calendarThreadFilterTypes.THREAD_LIST,
      threadIDs: [input.navID],
    });
  }
  return {
    startDate: input.startDate,
    endDate: input.endDate,
    filters,
  };
}

async function verifyCalendarQueryThreadIDs(
  request: CalendarQuery,
): Promise<void> {
  const threadIDsToFilterTo = filteredThreadIDs(request.filters);
  if (threadIDsToFilterTo && threadIDsToFilterTo.size > 0) {
    const verifiedThreadIDs = await verifyThreadIDs([...threadIDsToFilterTo]);
    if (verifiedThreadIDs.length !== threadIDsToFilterTo.size) {
      throw new ServerError('invalid_parameters');
    }
  }
}

async function entryFetchResponder(
  viewer: Viewer,
  input: any,
): Promise<FetchEntryInfosResult> {
  await validateInput(viewer, entryQueryInputValidator, input);
  const request = normalizeCalendarQuery(input);

  await verifyCalendarQueryThreadIDs(request);

  const response = await fetchEntryInfos(viewer, [request]);
  return { ...response, userInfos: [] };
}

const entryRevisionHistoryFetchInputValidator = tShape({
  id: t.String,
});

async function entryRevisionFetchResponder(
  viewer: Viewer,
  input: any,
): Promise<FetchEntryRevisionInfosResult> {
  const request: FetchEntryRevisionInfosRequest = input;
  await validateInput(viewer, entryRevisionHistoryFetchInputValidator, request);
  const entryHistory = await fetchEntryRevisionInfo(viewer, request.id);
  return { result: entryHistory };
}

const createEntryRequestInputValidator = tShape({
  text: t.String,
  sessionID: t.maybe(t.String),
  timestamp: t.Number,
  date: tDate,
  threadID: t.String,
  localID: t.maybe(t.String),
  calendarQuery: t.maybe(newEntryQueryInputValidator),
});

async function entryCreationResponder(
  viewer: Viewer,
  input: any,
): Promise<SaveEntryResponse> {
  const request: CreateEntryRequest = input;
  await validateInput(viewer, createEntryRequestInputValidator, request);
  return await createEntry(viewer, request);
}

const saveEntryRequestInputValidator = tShape({
  entryID: t.String,
  text: t.String,
  prevText: t.String,
  sessionID: t.maybe(t.String),
  timestamp: t.Number,
  calendarQuery: t.maybe(newEntryQueryInputValidator),
});

async function entryUpdateResponder(
  viewer: Viewer,
  input: any,
): Promise<SaveEntryResponse> {
  const request: SaveEntryRequest = input;
  await validateInput(viewer, saveEntryRequestInputValidator, request);
  return await updateEntry(viewer, request);
}

const deleteEntryRequestInputValidator = tShape({
  entryID: t.String,
  prevText: t.String,
  sessionID: t.maybe(t.String),
  timestamp: t.Number,
  calendarQuery: t.maybe(newEntryQueryInputValidator),
});

async function entryDeletionResponder(
  viewer: Viewer,
  input: any,
): Promise<DeleteEntryResponse> {
  const request: DeleteEntryRequest = input;
  await validateInput(viewer, deleteEntryRequestInputValidator, request);
  return await deleteEntry(viewer, request);
}

const restoreEntryRequestInputValidator = tShape({
  entryID: t.String,
  sessionID: t.maybe(t.String),
  timestamp: t.Number,
  calendarQuery: t.maybe(newEntryQueryInputValidator),
});

async function entryRestorationResponder(
  viewer: Viewer,
  input: any,
): Promise<RestoreEntryResponse> {
  const request: RestoreEntryRequest = input;
  await validateInput(viewer, restoreEntryRequestInputValidator, request);
  return await restoreEntry(viewer, request);
}

async function calendarQueryUpdateResponder(
  viewer: Viewer,
  input: any,
): Promise<DeltaEntryInfosResponse> {
  const request: CalendarQuery = input;
  await validateInput(viewer, newEntryQueryInputValidator, input);

  await verifyCalendarQueryThreadIDs(request);
  if (!viewer.loggedIn) {
    throw new ServerError('not_logged_in');
  }

  const {
    difference,
    oldCalendarQuery,
    sessionUpdate,
  } = compareNewCalendarQuery(viewer, request);

  const [response] = await Promise.all([
    fetchEntriesForSession(viewer, difference, oldCalendarQuery),
    commitSessionUpdate(viewer, sessionUpdate),
  ]);

  return {
    rawEntryInfos: response.rawEntryInfos,
    deletedEntryIDs: response.deletedEntryIDs,
<<<<<<< HEAD
=======
    // Old clients expect userInfos object
    userInfos: {},
>>>>>>> 65be7ddd
  };
}

export {
  entryQueryInputValidator,
  newEntryQueryInputValidator,
  normalizeCalendarQuery,
  verifyCalendarQueryThreadIDs,
  entryFetchResponder,
  entryRevisionFetchResponder,
  entryCreationResponder,
  entryUpdateResponder,
  entryDeletionResponder,
  entryRestorationResponder,
  calendarQueryUpdateResponder,
};<|MERGE_RESOLUTION|>--- conflicted
+++ resolved
@@ -9,13 +9,8 @@
   DeleteEntryResponse,
   RestoreEntryRequest,
   RestoreEntryResponse,
-<<<<<<< HEAD
-  FetchEntryInfosResult,
+  FetchEntryInfosResponse,
   DeltaEntryInfosResult,
-=======
-  FetchEntryInfosResponse,
-  DeltaEntryInfosResponse,
->>>>>>> 65be7ddd
   SaveEntryResponse,
 } from 'lib/types/entry-types';
 import type {
@@ -124,14 +119,14 @@
 async function entryFetchResponder(
   viewer: Viewer,
   input: any,
-): Promise<FetchEntryInfosResult> {
+): Promise<FetchEntryInfosResponse> {
   await validateInput(viewer, entryQueryInputValidator, input);
   const request = normalizeCalendarQuery(input);
 
   await verifyCalendarQueryThreadIDs(request);
 
   const response = await fetchEntryInfos(viewer, [request]);
-  return { ...response, userInfos: [] };
+  return { ...response, userInfos: {} };
 }
 
 const entryRevisionHistoryFetchInputValidator = tShape({
@@ -221,7 +216,7 @@
 async function calendarQueryUpdateResponder(
   viewer: Viewer,
   input: any,
-): Promise<DeltaEntryInfosResponse> {
+): Promise<DeltaEntryInfosResult> {
   const request: CalendarQuery = input;
   await validateInput(viewer, newEntryQueryInputValidator, input);
 
@@ -244,11 +239,8 @@
   return {
     rawEntryInfos: response.rawEntryInfos,
     deletedEntryIDs: response.deletedEntryIDs,
-<<<<<<< HEAD
-=======
     // Old clients expect userInfos object
-    userInfos: {},
->>>>>>> 65be7ddd
+    userInfos: [],
   };
 }
 
